// Define our global variables
var GoogleMap     = null;
var Planes        = {};
var PlanesOnMap   = 0;
var PlanesOnTable = 0;
var PlanesToReap  = 0;
var SelectedPlane = null;
var SpecialSqawk  = false;

var iSortCol=-1;
var bSortASC=true;
var bDefaultSortASC=true;
var iDefaultSortCol=3;

// Get current map settings
CenterLat = Number(localStorage['CenterLat']) || CONST_CENTERLAT;
CenterLon = Number(localStorage['CenterLon']) || CONST_CENTERLON;
ZoomLvl   = Number(localStorage['ZoomLvl']) || CONST_ZOOMLVL;

function fetchData() {
	$.getJSON('/dump1090/data.json', function(data) {
		PlanesOnMap = 0
		SpecialSquawk = false;
		
		// Loop through all the planes in the data packet
		for (var j=0; j < data.length; j++) {
			// Do we already have this plane object in Planes?
			// If not make it.
			if (Planes[data[j].hex]) {
				var plane = Planes[data[j].hex];
			} else {
				var plane = jQuery.extend(true, {}, planeObject);
			}
			
			/* For special squawk tests
			if (data[j].hex == '48413x') {
            	data[j].squawk = '7700';
            } //*/
            
            // Set SpecialSquawk-value
            if (data[j].squawk == '7500' || data[j].squawk == '7600' || data[j].squawk == '7700') {
                SpecialSquawk = true;
            }

			// Call the function update
			plane.funcUpdateData(data[j]);
			
			// Copy the plane into Planes
			Planes[plane.icao] = plane;
		}

		PlanesOnTable = data.length;
	});
}

// Initalizes the map and starts up our timers to call various functions
function initialize() {
	// Make a list of all the available map IDs
	var mapTypeIds = [];
	for(var type in google.maps.MapTypeId) {
		mapTypeIds.push(google.maps.MapTypeId[type]);
	}
	// Push OSM on to the end
	mapTypeIds.push("OSM");
	mapTypeIds.push("dark_map");

	// Styled Map to outline airports and highways
	var styles = [
		{
			"featureType": "administrative",
			"stylers": [
				{ "visibility": "off" }
			]
		},{
			"featureType": "landscape",
			"stylers": [
				{ "visibility": "off" }
			]
		},{
			"featureType": "poi",
			"stylers": [
				{ "visibility": "off" }
			]
		},{
			"featureType": "road",
			"stylers": [
				{ "visibility": "off" }
			]
		},{
			"featureType": "transit",
			"stylers": [
				{ "visibility": "off" }
			]
		},{
			"featureType": "landscape",
			"stylers": [
				{ "visibility": "on" },
				{ "weight": 8 },
				{ "color": "#000000" }
			]
		},{
			"featureType": "water",
			"stylers": [
			{ "lightness": -74 }
			]
		},{
			"featureType": "transit.station.airport",
			"stylers": [
				{ "visibility": "on" },
				{ "weight": 8 },
				{ "invert_lightness": true },
				{ "lightness": 27 }
			]
		},{
			"featureType": "road.highway",
			"stylers": [
				{ "visibility": "simplified" },
				{ "invert_lightness": true },
				{ "gamma": 0.3 }
			]
		},{
			"featureType": "road",
			"elementType": "labels",
			"stylers": [
				{ "visibility": "off" }
			]
		}
	]

	// Add our styled map
	var styledMap = new google.maps.StyledMapType(styles, {name: "Dark Map"});

	// Define the Google Map
	var mapOptions = {
		center: new google.maps.LatLng(CenterLat, CenterLon),
		zoom: ZoomLvl,
		mapTypeId: google.maps.MapTypeId.ROADMAP,
		mapTypeControlOptions: {
			mapTypeIds: mapTypeIds,
		}
	};

	GoogleMap = new google.maps.Map(document.getElementById("map_canvas"), mapOptions);

	//Define OSM map type pointing at the OpenStreetMap tile server
	GoogleMap.mapTypes.set("OSM", new google.maps.ImageMapType({
		getTileUrl: function(coord, zoom) {
			return "http://tile.openstreetmap.org/" + zoom + "/" + coord.x + "/" + coord.y + ".png";
		},
		tileSize: new google.maps.Size(256, 256),
		name: "OpenStreetMap",
		maxZoom: 18
	}));

	GoogleMap.mapTypes.set("dark_map", styledMap);
	
	// Listeners for newly created Map
    google.maps.event.addListener(GoogleMap, 'center_changed', function() {
        localStorage['CenterLat'] = GoogleMap.getCenter().lat();
        localStorage['CenterLon'] = GoogleMap.getCenter().lng();
    });
    
    google.maps.event.addListener(GoogleMap, 'zoom_changed', function() {
        localStorage['ZoomLvl']  = GoogleMap.getZoom();
    }); 
	
	// Add home marker if requested
	if (SiteShow && (typeof SiteLat !==  'undefined' || typeof SiteLon !==  'undefined')) {
	    var siteMarker  = new google.maps.LatLng(SiteLat, SiteLon);
	    var markerImage = new google.maps.MarkerImage(
	        'http://maps.google.com/mapfiles/kml/pal4/icon57.png',
            new google.maps.Size(32, 32),   // Image size
            new google.maps.Point(0, 0),    // Origin point of image
            new google.maps.Point(16, 16)); // Position where marker should point 
	    var marker = new google.maps.Marker({
          position: siteMarker,
          map: GoogleMap,
          icon: markerImage,
          title: 'My Radar Site',
          zIndex: -99999
        });
        
        if (SiteCircles) {
            for (var i=0;i<SiteCirclesDistances.length;i++) {
              drawCircle(marker, SiteCirclesDistances[i]); // in meters
            }
        }
	}
	
	// These will run after page is complitely loaded
	$(window).load(function() {
        $('#dialog-modal').css('display', 'inline'); // Show hidden settings-windows content
    });

	// Load up our options page
	optionsInitalize();

	// Did our crafty user need some setup?
	extendedInitalize();
	
	// Setup our timer to poll from the server.
	window.setInterval(function() {
		fetchData();
		refreshTableInfo();
		refreshSelected();
		reaper();
		extendedPulse();
	}, 1000);
}

// This looks for planes to reap out of the master Planes variable
function reaper() {
	PlanesToReap = 0;
	// When did the reaper start?
	reaptime = new Date().getTime();
	// Loop the planes
	for (var reap in Planes) {
		// Is this plane possibly reapable?
		if (Planes[reap].reapable == true) {
			// Has it not been seen for 5 minutes?
			// This way we still have it if it returns before then
			// Due to loss of signal or other reasons
			if ((reaptime - Planes[reap].updated) > 300000) {
				// Reap it.
				delete Planes[reap];
			}
			PlanesToReap++;
		}
	};
} 

// Refresh the detail window about the plane
function refreshSelected() {
    var selected = false;
	if (typeof SelectedPlane !== 'undefined' && SelectedPlane != "ICAO" && SelectedPlane != null) {
    	selected = Planes[SelectedPlane];
    }
	
	var columns = 2;
	var html = '';
	
	if (selected) {
    	html += '<table id="selectedinfo" width="100%">';
    } else {
        html += '<table id="selectedinfo" class="dim" width="100%">';
    }
	
	// Flight header line including squawk if needed
	if (selected && selected.flight == "") {
	    html += '<tr><td colspan="' + columns + '" id="selectedinfotitle"><b>N/A (' +
	        selected.icao + ')</b>';
	} else if (selected && selected.flight != "") {
	    html += '<tr><td colspan="' + columns + '" id="selectedinfotitle"><b>' +
	        selected.flight + '</b>';
	} else {
	    html += '<tr><td colspan="' + columns + '" id="selectedinfotitle"><b>DUMP1090</b>';
	}
	
	if (selected && selected.squawk == 7500) { // Lets hope we never see this... Aircraft Hijacking
		html += '&nbsp;<span class="squawk7500">&nbsp;Squawking: Aircraft Hijacking&nbsp;</span>';
	} else if (selected && selected.squawk == 7600) { // Radio Failure
		html += '&nbsp;<span class="squawk7600">&nbsp;Squawking: Radio Failure&nbsp;</span>';
	} else if (selected && selected.squawk == 7700) { // General Emergency
		html += '&nbsp;<span class="squawk7700">&nbsp;Squawking: General Emergency&nbsp;</span>';
	} else if (selected && selected.flight != '') {
	    html += '&nbsp;<a href="http://www.flightstats.com/go/FlightStatus/flightStatusByFlight.do?';
        html += 'flightNumber='+selected.flight+'" target="_blank">[FlightStats]</a>';
	}
	html += '<td></tr>';
	
	if (selected) {
	    if (Metric) {
        	html += '<tr><td>Altitude: ' + Math.round(selected.altitude / 3.2828) + ' m</td>';
        } else {
            html += '<tr><td>Altitude: ' + selected.altitude + ' ft</td>';
        }
    } else {
        html += '<tr><td>Altitude: n/a</td>';
    }
		
	if (selected && selected.squawk != '0000') {
		html += '<td>Squawk: ' + selected.squawk + '</td></tr>';
	} else {
	    html += '<td>Squawk: n/a</td></tr>';
	}
	
	html += '<tr><td>Speed: ' 
	if (selected) {
	    if (Metric) {
	        html += Math.round(selected.speed * 1.852) + ' km/h';
	    } else {
	        html += selected.speed + ' kt';
	    }
	} else {
	    html += 'n/a';
	}
	html += '</td>';
	
	if (selected) {
        html += '<td>ICAO (hex): ' + selected.icao + '</td></tr>';
    } else {
        html += '<td>ICAO (hex): n/a</td></tr>'; // Something is wrong if we are here
    }
    
    html += '<tr><td>Track: ' 
	if (selected && selected.vTrack) {
	    html += selected.track + ' (' + normalizeTrack(selected.track, selected.vTrack)[1] +')';
	} else {
	    html += 'n/a';
	}
	html += '</td><td>&nbsp;</td></tr>';

	html += '<tr><td colspan="' + columns + '" align="center">Lat/Long: ';
	if (selected && selected.vPosition) {
	    html += selected.latitude + ', ' + selected.longitude + '</td></tr>';
	    
	    // Let's show some extra data if we have site coordinates
	    if (SiteShow) {
            var siteLatLon  = new google.maps.LatLng(SiteLat, SiteLon);
            var planeLatLon = new google.maps.LatLng(selected.latitude, selected.longitude);
            var dist = google.maps.geometry.spherical.computeDistanceBetween (siteLatLon, planeLatLon);
            
            if (Metric) {
                dist /= 1000;
            } else {
                dist /= 1852;
            }
            dist = (Math.round((dist)*10)/10).toFixed(1);
            html += '<tr><td colspan="' + columns + '">Distance from Site: ' + dist +
                (Metric ? ' km' : ' NM') + '</td></tr>';
        } // End of SiteShow
	} else {
	    if (SiteShow) {
	        html += '<tr><td colspan="' + columns + '">Distance from Site: n/a ' + 
	            (Metric ? ' km' : ' NM') + '</td></tr>';
	    } else {
    	    html += 'n/a</td></tr>';
    	}
	}

	html += '</table>';
	
	document.getElementById('plane_detail').innerHTML = html;
}

// Right now we have no means to validate the speed is good
// Want to return (n/a) when we dont have it
// TODO: Edit C code to add a valid speed flag
// TODO: Edit js code to use said flag
function normalizeSpeed(speed, valid) {
	return speed	
}

// Returns back a long string, short string, and the track if we have a vaild track path
function normalizeTrack(track, valid){
	x = []
	if ((track > -1) && (track < 22.5)) {
		x = ["North", "N", track]
	}
	if ((track > 22.5) && (track < 67.5)) {
		x = ["North East", "NE", track]
	}
	if ((track > 67.5) && (track < 112.5)) {
		x = ["East", "E", track]
	}
	if ((track > 112.5) && (track < 157.5)) {
		x = ["South East", "SE", track]
	}
	if ((track > 157.5) && (track < 202.5)) {
		x = ["South", "S", track]
	}
	if ((track > 202.5) && (track < 247.5)) {
		x = ["South West", "SW", track]
	}
	if ((track > 247.5) && (track < 292.5)) {
		x = ["West", "W", track]
	}
	if ((track > 292.5) && (track < 337.5)) {
		x = ["North West", "NW", track]
	}
	if ((track > 337.5) && (track < 361)) {
		x = ["North", "N", track]
	}
	if (!valid) {
		x = [" ", "n/a", ""]
	}
	return x
}

// Refeshes the larger table of all the planes
function refreshTableInfo() {
	var html = '<table id="tableinfo" width="100%">';
	html += '<thead style="background-color: #BBBBBB; cursor: pointer;">';
	html += '<td onclick="setASC_DESC(\'0\');sortTable(\'tableinfo\',\'0\');">ICAO</td>';
	html += '<td onclick="setASC_DESC(\'1\');sortTable(\'tableinfo\',\'1\');">Flight</td>';
	html += '<td onclick="setASC_DESC(\'2\');sortTable(\'tableinfo\',\'2\');" ' +
	    'align="right">Squawk</td>';
	html += '<td onclick="setASC_DESC(\'3\');sortTable(\'tableinfo\',\'3\');" ' +
	    'align="right">Altitude</td>';
	html += '<td onclick="setASC_DESC(\'4\');sortTable(\'tableinfo\',\'4\');" ' +
	    'align="right">Speed</td>';
	html += '<td onclick="setASC_DESC(\'5\');sortTable(\'tableinfo\',\'5\');" ' +
	    'align="right">Track</td>';
	html += '<td onclick="setASC_DESC(\'6\');sortTable(\'tableinfo\',\'6\');" ' +
	    'align="right">Msgs</td>';
	html += '<td onclick="setASC_DESC(\'7\');sortTable(\'tableinfo\',\'7\');" ' +
	    'align="right">Seen</td></thead><tbody>';
	for (var tablep in Planes) {
		var tableplane = Planes[tablep]
		if (!tableplane.reapable) {
			var specialStyle = "";
			// Is this the plane we selected?
			if (tableplane.icao == SelectedPlane) {
				specialStyle += " selected";
			}
			// Lets hope we never see this... Aircraft Hijacking
			if (tableplane.squawk == 7500) {
				specialStyle += " squawk7500";
			}
			// Radio Failure
			if (tableplane.squawk == 7600) {
				specialStyle += " squawk7600";
			}
			// Emergancy
			if (tableplane.squawk == 7700) {
				specialStyle += " squawk7700";
			}
			
			if (tableplane.vPosition == true) {
				html += '<tr class="plane_table_row vPosition' + specialStyle + '">';
			} else {
				html += '<tr class="plane_table_row ' + specialStyle + '">';
		    }
		    
			html += '<td>' + tableplane.icao + '</td>';
			html += '<td>' + tableplane.flight + '</td>';
			if (tableplane.squawk != '0000' ) {
    			html += '<td align="right">' + tableplane.squawk + '</td>';
    	    } else {
    	        html += '<td align="right">&nbsp;</td>';
    	    }
    	    
    	    if (Metric) {
    			html += '<td align="right">' + Math.round(tableplane.altitude / 3.2828) + '</td>';
    			html += '<td align="right">' + Math.round(tableplane.speed * 1.852) + '</td>';
    	    } else {
    	        html += '<td align="right">' + tableplane.altitude + '</td>';
    	        html += '<td align="right">' + tableplane.speed + '</td>';
    	    }
			
			html += '<td align="right">';
			if (tableplane.vTrack) {
    			 html += normalizeTrack(tableplane.track, tableplane.vTrack)[2];
    			 html += ' (' + normalizeTrack(tableplane.track, tableplane.vTrack)[1] + ')';
    	    } else {
    	        html += '&nbsp;';
    	    }
    	    html += '</td>';
			html += '<td align="right">' + tableplane.messages + '</td>';
			html += '<td align="right">' + tableplane.seen + '</td>';
			html += '</tr>';
		}
	}
	html += '</tbody></table>';

	document.getElementById('planes_table').innerHTML = html;

	if (SpecialSquawk) {
    	$('#SpecialSquawkWarning').css('display', 'inline');
    } else {
        $('#SpecialSquawkWarning').css('display', 'none');
    }

	// Click event for table
	$('#planes_table').find('tr').click( function(){
		var hex = $(this).find('td:first').text();
		if (hex != "ICAO") {
			selectPlaneByHex(hex);
			refreshTableInfo();
			refreshSelected();
		}
	});

	sortTable("tableinfo");
}

// Credit goes to a co-worker that needed a similar functions for something else
// we get a copy of it free ;)
function setASC_DESC(iCol) {
	if(iSortCol==iCol) {
		bSortASC=!bSortASC;
	} else {
		bSortASC=bDefaultSortASC;
	}
}

function sortTable(szTableID,iCol) { 
	//if iCol was not provided, and iSortCol is not set, assign default value
	if (typeof iCol==='undefined'){
		if(iSortCol!=-1){
			var iCol=iSortCol;
		} else {
			var iCol=iDefaultSortCol;
		}
	}

	//retrieve passed table element
	var oTbl=document.getElementById(szTableID).tBodies[0];
	var aStore=[];

	//If supplied col # is greater than the actual number of cols, set sel col = to last col
	if (typeof oTbl.rows[0] !== 'undefined' && oTbl.rows[0].cells.length <= iCol) {
		iCol=(oTbl.rows[0].cells.length-1);
    }

	//store the col #
	iSortCol=iCol;

	//determine if we are delaing with numerical, or alphanumeric content
	var bNumeric = false;
	if ((typeof oTbl.rows[0] !== 'undefined') &&
	    (!isNaN(parseFloat(oTbl.rows[0].cells[iSortCol].textContent ||
	    oTbl.rows[0].cells[iSortCol].innerText)))) {
	    bNumeric = true;
	}

	//loop through the rows, storing each one inro aStore
	for (var i=0,iLen=oTbl.rows.length;i<iLen;i++){
		var oRow=oTbl.rows[i];
		vColData=bNumeric?parseFloat(oRow.cells[iSortCol].textContent||oRow.cells[iSortCol].innerText):String(oRow.cells[iSortCol].textContent||oRow.cells[iSortCol].innerText);
		aStore.push([vColData,oRow]);
	}

	//sort aStore ASC/DESC based on value of bSortASC
	if (bNumeric) { //numerical sort
		aStore.sort(function(x,y){return bSortASC?x[0]-y[0]:y[0]-x[0];});
	} else { //alpha sort
		aStore.sort();
		if(!bSortASC) {
			aStore.reverse();
	    }
	}

	//rewrite the table rows to the passed table element
	for(var i=0,iLen=aStore.length;i<iLen;i++){
		oTbl.appendChild(aStore[i][1]);
	}
	aStore=null;
}

function selectPlaneByHex(hex) {
	// If SelectedPlane has something in it, clear out the selected
	if (SelectedPlane != null) {
		Planes[SelectedPlane].is_selected = false;
		Planes[SelectedPlane].funcClearLine();
		Planes[SelectedPlane].markerColor = MarkerColor;
		// If the selected has a marker, make it not stand out
		if (Planes[SelectedPlane].marker) {
			Planes[SelectedPlane].marker.setIcon(Planes[SelectedPlane].funcGetIcon());
		}
	}

	// If we are clicking the same plane, we are deselected it.
	if (String(SelectedPlane) != String(hex)) {
		// Assign the new selected
		SelectedPlane = hex;
		Planes[SelectedPlane].is_selected = true;
		// If the selected has a marker, make it stand out
		if (Planes[SelectedPlane].marker) {
			Planes[SelectedPlane].funcUpdateLines();
			Planes[SelectedPlane].marker.setIcon(Planes[SelectedPlane].funcGetIcon());
		}
	} else { 
		SelectedPlane = null;
	}
    refreshSelected();
    refreshTableInfo();
}

function resetMap() {
    // Reset localStorage values
    localStorage['CenterLat'] = CONST_CENTERLAT;
    localStorage['CenterLon'] = CONST_CENTERLON;
    localStorage['ZoomLvl']   = CONST_ZOOMLVL;
    
    // Try to read values from localStorage else use CONST_s
    CenterLat = Number(localStorage['CenterLat']) || CONST_CENTERLAT;
    CenterLon = Number(localStorage['CenterLon']) || CONST_CENTERLON;
    ZoomLvl   = Number(localStorage['ZoomLvl']) || CONST_ZOOMLVL;
    
    // Set and refresh
	GoogleMap.setZoom(parseInt(ZoomLvl));
	GoogleMap.setCenter(new google.maps.LatLng(parseFloat(CenterLat), parseFloat(CenterLon)));
	
	if (SelectedPlane) {
	    selectPlaneByHex(SelectedPlane);
	}

<<<<<<< HEAD
function resetMap() {
    localStorage['CenterLat'] = CONST_CENTERLAT;
    localStorage['CenterLon'] = CONST_CENTERLON;
    localStorage['ZoomLvl']   = CONST_ZOOMLVL;
    CenterLat = CONST_CENTERLAT;
    CenterLon = CONST_CENTERLON;
    ZoomLvl   = CONST_ZOOMLVL;
    Map.setZoom(parseInt(localStorage['ZoomLvl']));
    Map.setCenter(new google.maps.LatLng(parseFloat(localStorage['CenterLat']),
            parseFloat(localStorage['CenterLon'])));
    Selected = null;
    refreshSelectedInfo();
=======
	refreshSelected();
	refreshTableInfo();
>>>>>>> mapRefactor
}

function drawCircle(marker, distance) {
    if (typeof distance === 'undefined') {
        return false;
        
        if (!(!isNaN(parseFloat(distance)) && isFinite(distance)) || distance < 0) {
            return false;
        }
    }
    
    distance *= 1000.0;
    if (!Metric) {
        distance *= 1.852;
    }
    
    // Add circle overlay and bind to marker
    var circle = new google.maps.Circle({
      map: GoogleMap,
      radius: distance, // In meters
      fillOpacity: 0.0,
      strokeWeight: 1,
      strokeOpacity: 0.3
    });
    circle.bindTo('center', marker, 'position');
}<|MERGE_RESOLUTION|>--- conflicted
+++ resolved
@@ -596,23 +596,8 @@
 	    selectPlaneByHex(SelectedPlane);
 	}
 
-<<<<<<< HEAD
-function resetMap() {
-    localStorage['CenterLat'] = CONST_CENTERLAT;
-    localStorage['CenterLon'] = CONST_CENTERLON;
-    localStorage['ZoomLvl']   = CONST_ZOOMLVL;
-    CenterLat = CONST_CENTERLAT;
-    CenterLon = CONST_CENTERLON;
-    ZoomLvl   = CONST_ZOOMLVL;
-    Map.setZoom(parseInt(localStorage['ZoomLvl']));
-    Map.setCenter(new google.maps.LatLng(parseFloat(localStorage['CenterLat']),
-            parseFloat(localStorage['CenterLon'])));
-    Selected = null;
-    refreshSelectedInfo();
-=======
 	refreshSelected();
 	refreshTableInfo();
->>>>>>> mapRefactor
 }
 
 function drawCircle(marker, distance) {
