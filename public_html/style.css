--- conflicted
+++ resolved
@@ -41,17 +41,8 @@
 #tabinfo {
     cursor: pointer;
 }
-<<<<<<< HEAD
-=======
-#info_footer {
-position: absolute;
-display: none;
-text-align: center;
-padding:0px;
-margin:0px;
-}
+
 #tableinfo {
 font-size: x-small;
 font-family: monospace;
 }
->>>>>>> f56679a6
